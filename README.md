[![SVG Banners](https://svg-banners.vercel.app/api?type=origin&text1=CosyVoice🤠&text2=Text-to-Speech%20💖%20Large%20Language%20Model&width=800&height=210)](https://github.com/Akshay090/svg-banners)

## 👉🏻 CosyVoice 👈🏻
**CosyVoice 2.0**: [Demos](https://funaudiollm.github.io/cosyvoice2/); [Paper](https://arxiv.org/abs/2412.10117); [Modelscope](https://www.modelscope.cn/studios/iic/CosyVoice2-0.5B); [HuggingFace](https://huggingface.co/spaces/FunAudioLLM/CosyVoice2-0.5B)

**CosyVoice 1.0**: [Demos](https://fun-audio-llm.github.io); [Paper](https://funaudiollm.github.io/pdf/CosyVoice_v1.pdf); [Modelscope](https://www.modelscope.cn/studios/iic/CosyVoice-300M)

## Highlight🔥

**CosyVoice 2.0** has been released! Compared to version 1.0, the new version offers more accurate, more stable, faster, and better speech generation capabilities.
### Multilingual
- **Supported Language**: Chinese, English, Japanese, Korean, Chinese dialects (Cantonese, Sichuanese, Shanghainese, Tianjinese, Wuhanese, etc.)
- **Crosslingual & Mixlingual**：Support zero-shot voice cloning for cross-lingual and code-switching scenarios.
### Ultra-Low Latency
- **Bidirectional Streaming Support**: CosyVoice 2.0 integrates offline and streaming modeling technologies.
- **Rapid First Packet Synthesis**: Achieves latency as low as 150ms while maintaining high-quality audio output.
### High Accuracy
- **Improved Pronunciation**: Reduces pronunciation errors by 30% to 50% compared to CosyVoice 1.0.
- **Benchmark Achievements**: Attains the lowest character error rate on the hard test set of the Seed-TTS evaluation set.
### Strong Stability
- **Consistency in Timbre**: Ensures reliable voice consistency for zero-shot and cross-language speech synthesis.
- **Cross-language Synthesis**: Marked improvements compared to version 1.0.
### Natural Experience
- **Enhanced Prosody and Sound Quality**: Improved alignment of synthesized audio, raising MOS evaluation scores from 5.4 to 5.53.
- **Emotional and Dialectal Flexibility**: Now supports more granular emotional controls and accent adjustments.

## Roadmap

- [x] 2025/05

    - [x] add cosyvoice 2.0 vllm support

- [x] 2024/12

    - [x] 25hz cosyvoice 2.0 released

- [x] 2024/09

    - [x] 25hz cosyvoice base model
    - [x] 25hz cosyvoice voice conversion model

- [x] 2024/08

    - [x] Repetition Aware Sampling(RAS) inference for llm stability
    - [x] Streaming inference mode support, including kv cache and sdpa for rtf optimization

- [x] 2024/07

    - [x] Flow matching training support
    - [x] WeTextProcessing support when ttsfrd is not available
    - [x] Fastapi server and client


## Install

### Clone and install

- Clone the repo
    ``` sh
    git clone --recursive https://github.com/FunAudioLLM/CosyVoice.git
    # If you failed to clone submodule due to network failures, please run following command until success
    cd CosyVoice
    git submodule update --init --recursive
    ```

- Install Conda: please see https://docs.conda.io/en/latest/miniconda.html
- Create Conda env:

    ``` sh
    conda create -n cosyvoice -y python=3.10
    conda activate cosyvoice
    # pynini is required by WeTextProcessing, use conda to install it as it can be executed on all platform.
    conda install -y -c conda-forge pynini==2.1.5
    pip install -r requirements.txt -i https://mirrors.aliyun.com/pypi/simple/ --trusted-host=mirrors.aliyun.com
    
    # If you encounter sox compatibility issues
    # ubuntu
    sudo apt-get install sox libsox-dev
    # centos
    sudo yum install sox sox-devel
    ```

### Model download

We strongly recommend that you download our pretrained `CosyVoice2-0.5B` `CosyVoice-300M` `CosyVoice-300M-SFT` `CosyVoice-300M-Instruct` model and `CosyVoice-ttsfrd` resource.

``` python
# SDK模型下载
from modelscope import snapshot_download
snapshot_download('iic/CosyVoice2-0.5B', local_dir='pretrained_models/CosyVoice2-0.5B')
snapshot_download('iic/CosyVoice-300M', local_dir='pretrained_models/CosyVoice-300M')
snapshot_download('iic/CosyVoice-300M-SFT', local_dir='pretrained_models/CosyVoice-300M-SFT')
snapshot_download('iic/CosyVoice-300M-Instruct', local_dir='pretrained_models/CosyVoice-300M-Instruct')
snapshot_download('iic/CosyVoice-ttsfrd', local_dir='pretrained_models/CosyVoice-ttsfrd')
```

``` sh
# git模型下载，请确保已安装git lfs
mkdir -p pretrained_models
git clone https://www.modelscope.cn/iic/CosyVoice2-0.5B.git pretrained_models/CosyVoice2-0.5B
git clone https://www.modelscope.cn/iic/CosyVoice-300M.git pretrained_models/CosyVoice-300M
git clone https://www.modelscope.cn/iic/CosyVoice-300M-SFT.git pretrained_models/CosyVoice-300M-SFT
git clone https://www.modelscope.cn/iic/CosyVoice-300M-Instruct.git pretrained_models/CosyVoice-300M-Instruct
git clone https://www.modelscope.cn/iic/CosyVoice-ttsfrd.git pretrained_models/CosyVoice-ttsfrd
```

Optionally, you can unzip `ttsfrd` resouce and install `ttsfrd` package for better text normalization performance.

Notice that this step is not necessary. If you do not install `ttsfrd` package, we will use WeTextProcessing by default.

``` sh
cd pretrained_models/CosyVoice-ttsfrd/
unzip resource.zip -d .
pip install ttsfrd_dependency-0.1-py3-none-any.whl
pip install ttsfrd-0.4.2-cp310-cp310-linux_x86_64.whl
```

### Basic Usage

We strongly recommend using `CosyVoice2-0.5B` for better performance.
Follow code below for detailed usage of each model.

``` python
import sys
sys.path.append('third_party/Matcha-TTS')
from cosyvoice.cli.cosyvoice import CosyVoice, CosyVoice2
from cosyvoice.utils.file_utils import load_wav
import torchaudio
```

#### CosyVoice2 Usage
```python
cosyvoice = CosyVoice2('pretrained_models/CosyVoice2-0.5B', load_jit=False, load_trt=False, load_vllm=False, fp16=False)

# NOTE if you want to reproduce the results on https://funaudiollm.github.io/cosyvoice2, please add text_frontend=False during inference
# zero_shot usage
prompt_speech_16k = load_wav('./asset/zero_shot_prompt.wav', 16000)
for i, j in enumerate(cosyvoice.inference_zero_shot('收到好友从远方寄来的生日礼物，那份意外的惊喜与深深的祝福让我心中充满了甜蜜的快乐，笑容如花儿般绽放。', '希望你以后能够做的比我还好呦。', prompt_speech_16k, stream=False)):
    torchaudio.save('zero_shot_{}.wav'.format(i), j['tts_speech'], cosyvoice.sample_rate)

# save zero_shot spk for future usage
assert cosyvoice.add_zero_shot_spk('希望你以后能够做的比我还好呦。', prompt_speech_16k, 'my_zero_shot_spk') is True
for i, j in enumerate(cosyvoice.inference_zero_shot('收到好友从远方寄来的生日礼物，那份意外的惊喜与深深的祝福让我心中充满了甜蜜的快乐，笑容如花儿般绽放。', '', '', zero_shot_spk_id='my_zero_shot_spk', stream=False)):
    torchaudio.save('zero_shot_{}.wav'.format(i), j['tts_speech'], cosyvoice.sample_rate)
cosyvoice.save_spkinfo()

# fine grained control, for supported control, check cosyvoice/tokenizer/tokenizer.py#L248
for i, j in enumerate(cosyvoice.inference_cross_lingual('在他讲述那个荒诞故事的过程中，他突然[laughter]停下来，因为他自己也被逗笑了[laughter]。', prompt_speech_16k, stream=False)):
    torchaudio.save('fine_grained_control_{}.wav'.format(i), j['tts_speech'], cosyvoice.sample_rate)

# instruct usage
for i, j in enumerate(cosyvoice.inference_instruct2('收到好友从远方寄来的生日礼物，那份意外的惊喜与深深的祝福让我心中充满了甜蜜的快乐，笑容如花儿般绽放。', '用四川话说这句话', prompt_speech_16k, stream=False)):
    torchaudio.save('instruct_{}.wav'.format(i), j['tts_speech'], cosyvoice.sample_rate)

# bistream usage, you can use generator as input, this is useful when using text llm model as input
# NOTE you should still have some basic sentence split logic because llm can not handle arbitrary sentence length
def text_generator():
    yield '收到好友从远方寄来的生日礼物，'
    yield '那份意外的惊喜与深深的祝福'
    yield '让我心中充满了甜蜜的快乐，'
    yield '笑容如花儿般绽放。'
for i, j in enumerate(cosyvoice.inference_zero_shot(text_generator(), '希望你以后能够做的比我还好呦。', prompt_speech_16k, stream=False)):
    torchaudio.save('zero_shot_{}.wav'.format(i), j['tts_speech'], cosyvoice.sample_rate)
```

<<<<<<< HEAD
If you want to use vllm for inference, please install `vllm==v0.9.0`. Older vllm version do not support CosyVoice2 inference.

Notice that `vllm==v0.9.0` has a lot of specific requirements, for example `torch==2.7.0`. You can create a new env to in case your hardward do not support vllm and old env is corrupted.

``` sh
conda create -n cosyvoice_vllm --clone cosyvoice
pip install vllm==v0.9.0 -i https://mirrors.aliyun.com/pypi/simple/ --trusted-host=mirrors.aliyun.com
conda activate cosyvoice_vllm
```

```python
import sys
sys.path.append('third_party/Matcha-TTS')
from cosyvoice.cli.cosyvoice import CosyVoice2
from vllm import ModelRegistry
from cosyvoice.vllm.cosyvoice2 import CosyVoice2ForCausalLM
ModelRegistry.register_model("CosyVoice2ForCausalLM", CosyVoice2ForCausalLM)

cosyvoice = CosyVoice2('pretrained_models/CosyVoice2-0.5B', load_jit=False, load_trt=False, load_vllm=True, fp16=False)
```

**CosyVoice Usage**
=======
#### CosyVoice Usage
>>>>>>> b6c5f9df
```python
cosyvoice = CosyVoice('pretrained_models/CosyVoice-300M-SFT', load_jit=False, load_trt=False, fp16=False)
# sft usage
print(cosyvoice.list_available_spks())
# change stream=True for chunk stream inference
for i, j in enumerate(cosyvoice.inference_sft('你好，我是通义生成式语音大模型，请问有什么可以帮您的吗？', '中文女', stream=False)):
    torchaudio.save('sft_{}.wav'.format(i), j['tts_speech'], cosyvoice.sample_rate)

cosyvoice = CosyVoice('pretrained_models/CosyVoice-300M')
# zero_shot usage, <|zh|><|en|><|jp|><|yue|><|ko|> for Chinese/English/Japanese/Cantonese/Korean
prompt_speech_16k = load_wav('./asset/zero_shot_prompt.wav', 16000)
for i, j in enumerate(cosyvoice.inference_zero_shot('收到好友从远方寄来的生日礼物，那份意外的惊喜与深深的祝福让我心中充满了甜蜜的快乐，笑容如花儿般绽放。', '希望你以后能够做的比我还好呦。', prompt_speech_16k, stream=False)):
    torchaudio.save('zero_shot_{}.wav'.format(i), j['tts_speech'], cosyvoice.sample_rate)
# cross_lingual usage
prompt_speech_16k = load_wav('./asset/cross_lingual_prompt.wav', 16000)
for i, j in enumerate(cosyvoice.inference_cross_lingual('<|en|>And then later on, fully acquiring that company. So keeping management in line, interest in line with the asset that\'s coming into the family is a reason why sometimes we don\'t buy the whole thing.', prompt_speech_16k, stream=False)):
    torchaudio.save('cross_lingual_{}.wav'.format(i), j['tts_speech'], cosyvoice.sample_rate)
# vc usage
prompt_speech_16k = load_wav('./asset/zero_shot_prompt.wav', 16000)
source_speech_16k = load_wav('./asset/cross_lingual_prompt.wav', 16000)
for i, j in enumerate(cosyvoice.inference_vc(source_speech_16k, prompt_speech_16k, stream=False)):
    torchaudio.save('vc_{}.wav'.format(i), j['tts_speech'], cosyvoice.sample_rate)

cosyvoice = CosyVoice('pretrained_models/CosyVoice-300M-Instruct')
# instruct usage, support <laughter></laughter><strong></strong>[laughter][breath]
for i, j in enumerate(cosyvoice.inference_instruct('在面对挑战时，他展现了非凡的<strong>勇气</strong>与<strong>智慧</strong>。', '中文男', 'Theo \'Crimson\', is a fiery, passionate rebel leader. Fights with fervor for justice, but struggles with impulsiveness.', stream=False)):
    torchaudio.save('instruct_{}.wav'.format(i), j['tts_speech'], cosyvoice.sample_rate)
```

#### Start web demo

You can use our web demo page to get familiar with CosyVoice quickly.

Please see the demo website for details.

``` python
# change iic/CosyVoice-300M-SFT for sft inference, or iic/CosyVoice-300M-Instruct for instruct inference
python3 webui.py --port 50000 --model_dir pretrained_models/CosyVoice-300M
```

#### Advanced Usage

For advanced user, we have provided train and inference scripts in `examples/libritts/cosyvoice/run.sh`.

#### Build for deployment

Optionally, if you want service deployment,
you can run following steps.

``` sh
cd runtime/python
docker build -t cosyvoice:v1.0 .
# change iic/CosyVoice-300M to iic/CosyVoice-300M-Instruct if you want to use instruct inference
# for grpc usage
docker run -d --runtime=nvidia -p 50000:50000 cosyvoice:v1.0 /bin/bash -c "cd /opt/CosyVoice/CosyVoice/runtime/python/grpc && python3 server.py --port 50000 --max_conc 4 --model_dir iic/CosyVoice-300M && sleep infinity"
cd grpc && python3 client.py --port 50000 --mode <sft|zero_shot|cross_lingual|instruct>
# for fastapi usage
docker run -d --runtime=nvidia -p 50000:50000 cosyvoice:v1.0 /bin/bash -c "cd /opt/CosyVoice/CosyVoice/runtime/python/fastapi && python3 server.py --port 50000 --model_dir iic/CosyVoice-300M && sleep infinity"
cd fastapi && python3 client.py --port 50000 --mode <sft|zero_shot|cross_lingual|instruct>
```

## Discussion & Communication

You can directly discuss on [Github Issues](https://github.com/FunAudioLLM/CosyVoice/issues).

You can also scan the QR code to join our official Dingding chat group.

<img src="./asset/dingding.png" width="250px">

## Acknowledge

1. We borrowed a lot of code from [FunASR](https://github.com/modelscope/FunASR).
2. We borrowed a lot of code from [FunCodec](https://github.com/modelscope/FunCodec).
3. We borrowed a lot of code from [Matcha-TTS](https://github.com/shivammehta25/Matcha-TTS).
4. We borrowed a lot of code from [AcademiCodec](https://github.com/yangdongchao/AcademiCodec).
5. We borrowed a lot of code from [WeNet](https://github.com/wenet-e2e/wenet).

## Disclaimer
The content provided above is for academic purposes only and is intended to demonstrate technical capabilities. Some examples are sourced from the internet. If any content infringes on your rights, please contact us to request its removal.<|MERGE_RESOLUTION|>--- conflicted
+++ resolved
@@ -163,7 +163,6 @@
     torchaudio.save('zero_shot_{}.wav'.format(i), j['tts_speech'], cosyvoice.sample_rate)
 ```
 
-<<<<<<< HEAD
 If you want to use vllm for inference, please install `vllm==v0.9.0`. Older vllm version do not support CosyVoice2 inference.
 
 Notice that `vllm==v0.9.0` has a lot of specific requirements, for example `torch==2.7.0`. You can create a new env to in case your hardward do not support vllm and old env is corrupted.
@@ -186,9 +185,6 @@
 ```
 
 **CosyVoice Usage**
-=======
-#### CosyVoice Usage
->>>>>>> b6c5f9df
 ```python
 cosyvoice = CosyVoice('pretrained_models/CosyVoice-300M-SFT', load_jit=False, load_trt=False, fp16=False)
 # sft usage
